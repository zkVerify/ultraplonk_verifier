--- conflicted
+++ resolved
@@ -15,6 +15,7 @@
 // limitations under the License.
 
 use crate::*;
+use curvehooks_impl::CurveHooksImpl;
 use curvehooks_impl::CurveHooksImpl;
 use rstest::{fixture, rstest};
 
@@ -165,14 +166,11 @@
     valid_proof: [u8; PROOF_SIZE],
     valid_pub: [PublicInput; 1],
 ) {
-<<<<<<< HEAD
     assert!(verify::<TestHooks>(&valid_vk, &valid_proof, &valid_pub).is_ok());
-=======
     assert_eq!(
         verify::<CurveHooksImpl>(&valid_vk, &valid_proof, &valid_pub).unwrap(),
         ()
     );
->>>>>>> cfd5ff85
 }
 
 mod reject {
@@ -186,6 +184,7 @@
 
         assert_eq!(
             verify::<CurveHooksImpl>(&invalid_vk, &valid_proof, &valid_pub),
+            verify::<CurveHooksImpl>(&invalid_vk, &valid_proof, &valid_pub),
             Err(VerifyError::KeyError)
         );
     }
@@ -195,6 +194,7 @@
         let invalid_proof = [0u8; PROOF_SIZE];
 
         assert_eq!(
+            verify::<CurveHooksImpl>(&valid_vk, &invalid_proof, &valid_pub),
             verify::<CurveHooksImpl>(&valid_vk, &invalid_proof, &valid_pub),
             Err(VerifyError::InvalidProofError)
         );
@@ -207,6 +207,7 @@
         )];
 
         assert_eq!(
+            verify::<CurveHooksImpl>(&valid_vk, &valid_proof, &invalid_pub),
             verify::<CurveHooksImpl>(&valid_vk, &valid_proof, &invalid_pub),
             Err(VerifyError::PublicInputError {
                 message: "Found public input greater than scalar field modulus".to_string()
@@ -223,6 +224,7 @@
 
         assert_eq!(
             verify::<CurveHooksImpl>(&valid_vk, &valid_proof, &invalid_pubs),
+            verify::<CurveHooksImpl>(&valid_vk, &valid_proof, &invalid_pubs),
             Err(VerifyError::PublicInputError {
                 message: "Provided public inputs length does not match. Expected: 1; Got: 2"
                     .to_string()
